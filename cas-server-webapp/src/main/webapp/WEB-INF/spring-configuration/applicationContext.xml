<?xml version="1.0" encoding="UTF-8"?>
<!--

    Licensed to Jasig under one or more contributor license
    agreements. See the NOTICE file distributed with this work
    for additional information regarding copyright ownership.
    Jasig licenses this file to you under the Apache License,
    Version 2.0 (the "License"); you may not use this file
    except in compliance with the License.  You may obtain a
    copy of the License at the following location:

      http://www.apache.org/licenses/LICENSE-2.0

    Unless required by applicable law or agreed to in writing,
    software distributed under the License is distributed on an
    "AS IS" BASIS, WITHOUT WARRANTIES OR CONDITIONS OF ANY
    KIND, either express or implied.  See the License for the
    specific language governing permissions and limitations
    under the License.

-->
<beans xmlns="http://www.springframework.org/schema/beans"
       xmlns:xsi="http://www.w3.org/2001/XMLSchema-instance"
       xmlns:p="http://www.springframework.org/schema/p"
       xmlns:c="http://www.springframework.org/schema/c"
       xmlns:util="http://www.springframework.org/schema/util"
       xmlns:aop="http://www.springframework.org/schema/aop"
       xsi:schemaLocation="http://www.springframework.org/schema/beans http://www.springframework.org/schema/beans/spring-beans.xsd
        http://www.springframework.org/schema/aop http://www.springframework.org/schema/aop/spring-aop.xsd
        http://www.springframework.org/schema/util http://www.springframework.org/schema/util/spring-util.xsd">
    <description>
        This is the main Spring configuration file with some of the main "core" classes defined. You shouldn't really
        modify this unless you
        know what you're doing!
    </description>

    <!--
      Including this aspectj-autoproxy element will cause spring to automatically
      create proxies around any beans defined in this file that match the pointcuts
      of any aspects defined in this file.
    -->
    <aop:aspectj-autoproxy/>

    <!--
      Declare the TimingAspect that we want to weave into the other beans
      defined in this config file.
    -->
    <bean id="timingAspect" class="org.perf4j.log4j.aop.TimingAspect"/>


    <!-- 
        Message source for this context, loaded from localized "messages_xx" files.]
        
    	Disable the fallback mechanism to the system/JVM locale. By turning off this behavior, CAS
    	will be able to revert back to the default language bundle that is "messages.properties"
    	and will not rely on the JVM default locale which introduces the side effect of rendering
    	the UI in the JVM locale by default.
      
        Also, explicitly set the default encoding to be UTF-8 when parsing message bundles.
        The default, if not set, is none which forces ISO-8859-1 of java.util.ResourceBundle.
    -->
    <bean id="messageSource" class="org.jasig.cas.web.view.CasReloadableMessageBundle"
          p:basenames-ref="basenames" p:fallbackToSystemLocale="false" p:defaultEncoding="UTF-8"
          p:cacheSeconds="180" p:useCodeAsDefaultMessage="true" />

    <util:list id="basenames">
        <value>classpath:custom_messages</value>
        <value>classpath:messages</value>
    </util:list>
    
    <bean id="servicesManager" class="org.jasig.cas.services.DefaultServicesManagerImpl"
        c:serviceRegistryDao-ref="serviceRegistryDao" />

    <!--
        Job to periodically reload services from service registry.
        This job is needed for a clustered CAS environment since service changes
        in one CAS node are not known to the other until a reload.
    -->
    <bean id="serviceRegistryReloaderJobDetail"
          class="org.springframework.scheduling.quartz.MethodInvokingJobDetailFactoryBean"
          p:targetObject-ref="servicesManager"
          p:targetMethod="reload"/>

    <bean id="periodicServiceRegistryReloaderTrigger" class="org.springframework.scheduling.quartz.SimpleTriggerBean"
          p:jobDetail-ref="serviceRegistryReloaderJobDetail"
          p:startDelay="${service.registry.quartz.reloader.startDelay:120000}"
          p:repeatInterval="${service.registry.quartz.reloader.repeatInterval:120000}"/>

    <bean id="httpClient" class="org.jasig.cas.util.SimpleHttpClient"
          p:readTimeout="5000"
          p:connectionTimeout="5000"/>

    <bean id="noRedirectHttpClient" class="org.jasig.cas.util.SimpleHttpClient" parent="httpClient"
          p:followRedirects="false" />

    <bean id="persistentIdGenerator"
          class="org.jasig.cas.authentication.principal.ShibbolethCompatiblePersistentIdGenerator"
          p:salt="casrocks"/>

    <bean id="logoutManager" class="org.jasig.cas.logout.LogoutManagerImpl"
<<<<<<< HEAD
        c:servicesManager-ref="servicesManager"
        c:httpClient-ref="noRedirectHttpClient"
        p:singleLogoutCallbacksDisabled="${slo.callbacks.disabled:false}" 
        p:issueAsynchronousCallbacks="${slo.callbacks.asynchronous:true}"/>
       
=======
          c:servicesManager-ref="servicesManager"
          c:httpClient-ref="noRedirectHttpClient"
          c:logoutMessageBuilder-ref="logoutBuilder"
          p:disableSingleSignOut="${slo.callbacks.disabled:false}" />

    <bean id="logoutBuilder" class="org.jasig.cas.logout.SamlCompliantLogoutMessageCreator" />
    
>>>>>>> 506827db
    <!-- CentralAuthenticationService -->
    <bean id="centralAuthenticationService" class="org.jasig.cas.CentralAuthenticationServiceImpl">
        <constructor-arg index="0" ref="ticketRegistry"/>
        <constructor-arg index="1">
          <null />
        </constructor-arg>
        <constructor-arg index="2" ref="authenticationManager"/>
        <constructor-arg index="3" ref="ticketGrantingTicketUniqueIdGenerator"/>
        <constructor-arg index="4" ref="uniqueIdGeneratorsMap"/>
        <constructor-arg index="5" ref="grantingTicketExpirationPolicy"/>
        <constructor-arg index="6" ref="serviceTicketExpirationPolicy"/>
        <constructor-arg index="7" ref="servicesManager"/>
        <constructor-arg index="8" ref="logoutManager"/>
        <property name="persistentIdGenerator" ref="persistentIdGenerator"/>
    </bean>

    <bean id="proxy10Handler" class="org.jasig.cas.ticket.proxy.support.Cas10ProxyHandler"/>

    <bean id="proxy20Handler" class="org.jasig.cas.ticket.proxy.support.Cas20ProxyHandler"
          p:httpClient-ref="httpClient"
          p:uniqueTicketIdGenerator-ref="proxy20TicketUniqueIdGenerator"/>

    <!-- ADVISORS -->
    <bean id="advisorAutoProxyCreator"
          class="org.springframework.aop.framework.autoproxy.DefaultAdvisorAutoProxyCreator"/>

    <bean id="validationAnnotationBeanPostProcessor" class="org.jasig.cas.util.CustomBeanValidationPostProcessor"
            p:afterInitialization="true" />

    <!-- The scheduler bean wires up any triggers that define scheduled tasks -->
    <bean id="scheduler" class="org.jasig.cas.util.AutowiringSchedulerFactoryBean"/>
            
</beans><|MERGE_RESOLUTION|>--- conflicted
+++ resolved
@@ -98,21 +98,14 @@
           p:salt="casrocks"/>
 
     <bean id="logoutManager" class="org.jasig.cas.logout.LogoutManagerImpl"
-<<<<<<< HEAD
-        c:servicesManager-ref="servicesManager"
-        c:httpClient-ref="noRedirectHttpClient"
-        p:singleLogoutCallbacksDisabled="${slo.callbacks.disabled:false}" 
-        p:issueAsynchronousCallbacks="${slo.callbacks.asynchronous:true}"/>
-       
-=======
           c:servicesManager-ref="servicesManager"
           c:httpClient-ref="noRedirectHttpClient"
           c:logoutMessageBuilder-ref="logoutBuilder"
-          p:disableSingleSignOut="${slo.callbacks.disabled:false}" />
+          p:singleLogoutCallbacksDisabled="${slo.callbacks.disabled:false}" 
+          p:issueAsynchronousCallbacks="${slo.callbacks.asynchronous:true}"/>
 
     <bean id="logoutBuilder" class="org.jasig.cas.logout.SamlCompliantLogoutMessageCreator" />
     
->>>>>>> 506827db
     <!-- CentralAuthenticationService -->
     <bean id="centralAuthenticationService" class="org.jasig.cas.CentralAuthenticationServiceImpl">
         <constructor-arg index="0" ref="ticketRegistry"/>
