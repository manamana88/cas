/*
 * Licensed to Jasig under one or more contributor license
 * agreements. See the NOTICE file distributed with this work
 * for additional information regarding copyright ownership.
 * Jasig licenses this file to you under the Apache License,
 * Version 2.0 (the "License"); you may not use this file
 * except in compliance with the License.  You may obtain a
 * copy of the License at the following location:
 *
 *   http://www.apache.org/licenses/LICENSE-2.0
 *
 * Unless required by applicable law or agreed to in writing,
 * software distributed under the License is distributed on an
 * "AS IS" BASIS, WITHOUT WARRANTIES OR CONDITIONS OF ANY
 * KIND, either express or implied.  See the License for the
 * specific language governing permissions and limitations
 * under the License.
 */
package org.jasig.cas;

import org.jasig.cas.authentication.Authentication;
import org.jasig.cas.authentication.AuthenticationBuilder;
import org.jasig.cas.authentication.AuthenticationHandler;
import org.jasig.cas.authentication.BasicCredentialMetaData;
import org.jasig.cas.authentication.CredentialMetaData;
import org.jasig.cas.authentication.HandlerResult;
import org.jasig.cas.authentication.UsernamePasswordCredential;
import org.jasig.cas.authentication.handler.support.SimpleTestUsernamePasswordAuthenticationHandler;
import org.jasig.cas.authentication.HttpBasedServiceCredential;
import org.jasig.cas.authentication.principal.Principal;
import org.jasig.cas.authentication.principal.Service;
import org.jasig.cas.authentication.principal.SimplePrincipal;
import org.jasig.cas.authentication.principal.SimpleWebApplicationServiceImpl;
import org.jasig.cas.validation.Assertion;
import org.jasig.cas.validation.ImmutableAssertion;
import org.springframework.mock.web.MockHttpServletRequest;
import org.springframework.mock.web.MockHttpServletResponse;
import org.springframework.mock.web.MockServletContext;
import org.springframework.validation.BindException;
import org.springframework.webflow.context.servlet.ServletExternalContext;
import org.springframework.webflow.test.MockRequestContext;

import java.net.MalformedURLException;
import java.net.URL;
import java.util.ArrayList;
import java.util.Collections;
import java.util.List;
import java.util.Map;

/**
 * @author Scott Battaglia
 * @since 3.0.2
 */
public final class TestUtils {

    public static final String CONST_USERNAME = "test";

    private static final String CONST_PASSWORD = "test1";

    private static final String CONST_BAD_URL = "http://www.acs.rutgers.edu";

    private static final String CONST_CREDENTIALS = "credentials";

    private static final String CONST_WEBFLOW_BIND_EXCEPTION =
            "org.springframework.validation.BindException.credentials";

    private static final String[] CONST_NO_PRINCIPALS = new String[0];

    public static final String CONST_EXCEPTION_EXPECTED = "Exception expected.";

    public static final String CONST_EXCEPTION_NON_EXPECTED = "Exception not expected.";

    public static final String CONST_GOOD_URL = "https://github.com/";

    private TestUtils() {
        // do not instantiate
    }

    public static UsernamePasswordCredential getCredentialsWithSameUsernameAndPassword() {
        return getCredentialsWithSameUsernameAndPassword(CONST_USERNAME);
    }

    public static UsernamePasswordCredential getCredentialsWithSameUsernameAndPassword(
        final String username) {
        return getCredentialsWithDifferentUsernameAndPassword(username,
                username);
    }

    public static UsernamePasswordCredential getCredentialsWithDifferentUsernameAndPassword() {
        return getCredentialsWithDifferentUsernameAndPassword(CONST_USERNAME,
            CONST_PASSWORD);
    }

    public static UsernamePasswordCredential getCredentialsWithDifferentUsernameAndPassword(
        final String username, final String password) {
        // noinspection LocalVariableOfConcreteClass
        final UsernamePasswordCredential usernamePasswordCredentials = new UsernamePasswordCredential();
        usernamePasswordCredentials.setUsername(username);
        usernamePasswordCredentials.setPassword(password);

        return usernamePasswordCredentials;
    }

    public static HttpBasedServiceCredential getHttpBasedServiceCredentials() {
        return getHttpBasedServiceCredentials(CONST_GOOD_URL);
    }

    public static HttpBasedServiceCredential getBadHttpBasedServiceCredentials() {
        return getHttpBasedServiceCredentials(CONST_BAD_URL);
    }

    public static HttpBasedServiceCredential getHttpBasedServiceCredentials(
        final String url) {
        try {
<<<<<<< HEAD
            return new HttpBasedServiceCredentials(new URL(url));
        } catch (final MalformedURLException e) {
=======
            return new HttpBasedServiceCredential(new URL(url));
        } catch (MalformedURLException e) {
>>>>>>> 1bd96e72
            throw new IllegalArgumentException();
        }
    }

    public static Principal getPrincipal() {
        return getPrincipal(CONST_USERNAME);
    }

    public static Principal getPrincipal(final String name) {
        return new SimplePrincipal(name);
    }

    public static Service getService() {
        return getService(CONST_USERNAME);
    }

    public static Service getService(final String name) {
        final MockHttpServletRequest request = new MockHttpServletRequest();
        request.addParameter("service", name);
        return SimpleWebApplicationServiceImpl.createServiceFrom(request);
    }

    public static Authentication getAuthentication() {
        return getAuthentication(CONST_USERNAME);
    }

    public static Authentication getAuthentication(final String name) {
        return getAuthentication(getPrincipal(name));
    }

    public static Authentication getAuthentication(final Principal principal) {
        return getAuthentication(principal, Collections.<String, Object>emptyMap());
    }

    public static Authentication getAuthentication(final Principal principal, final Map<String, Object> attributes) {
        final AuthenticationHandler handler = new SimpleTestUsernamePasswordAuthenticationHandler();
        final CredentialMetaData meta = new BasicCredentialMetaData(new UsernamePasswordCredential());
        return new AuthenticationBuilder(principal)
                .addCredential(meta)
                .addSuccess("testHandler", new HandlerResult(handler, meta))
                .setAttributes(attributes)
                .build();
    }

    public static Authentication getAuthenticationWithService() {
        return getAuthentication(getService());
    }

    public static Assertion getAssertion(final boolean fromNewLogin) {
        return getAssertion(fromNewLogin, CONST_NO_PRINCIPALS);
    }

    public static Assertion getAssertion(final boolean fromNewLogin,
        final String[] extraPrincipals) {
        final List<Authentication> list = new ArrayList<Authentication>();
        list.add(TestUtils.getAuthentication());

        for (int i = 0; i < extraPrincipals.length; i++) {
            list.add(TestUtils.getAuthentication(extraPrincipals[i]));
        }
        return new ImmutableAssertion(TestUtils.getAuthentication(), list, TestUtils.getService(), fromNewLogin);
    }

    public static MockRequestContext getContext() {
        return getContext(new MockHttpServletRequest());
    }

    public static MockRequestContext getContext(
        final MockHttpServletRequest request) {
        return getContext(request, new MockHttpServletResponse());
    }

    public static MockRequestContext getContext(
        final MockHttpServletRequest request,
        final MockHttpServletResponse response) {
        final MockRequestContext context = new MockRequestContext();
        context.setExternalContext(new ServletExternalContext(new MockServletContext(), request, response));
        return context;
    }

    public static MockRequestContext getContextWithCredentials(
        final MockHttpServletRequest request) {
        return getContextWithCredentials(request, new MockHttpServletResponse());
    }

    public static MockRequestContext getContextWithCredentials(
        final MockHttpServletRequest request,
        final MockHttpServletResponse response) {
        final MockRequestContext context = getContext(request, response);
        context.getRequestScope().put(CONST_CREDENTIALS, TestUtils
            .getCredentialsWithSameUsernameAndPassword());
        context.getRequestScope().put(CONST_WEBFLOW_BIND_EXCEPTION,
                new BindException(TestUtils
                    .getCredentialsWithSameUsernameAndPassword(),
                    CONST_CREDENTIALS));

        return context;
    }
}<|MERGE_RESOLUTION|>--- conflicted
+++ resolved
@@ -112,13 +112,8 @@
     public static HttpBasedServiceCredential getHttpBasedServiceCredentials(
         final String url) {
         try {
-<<<<<<< HEAD
-            return new HttpBasedServiceCredentials(new URL(url));
-        } catch (final MalformedURLException e) {
-=======
             return new HttpBasedServiceCredential(new URL(url));
         } catch (MalformedURLException e) {
->>>>>>> 1bd96e72
             throw new IllegalArgumentException();
         }
     }
