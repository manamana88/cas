--- conflicted
+++ resolved
@@ -72,36 +72,9 @@
 
     @Test
     public void testSettersAndGetters() {
-<<<<<<< HEAD
-        final long ID = 1000;
-        final String DESCRIPTION = "test";
-        final String SERVICEID = "serviceId";
-        final String THEME = "theme";
-        final String NAME = "name";
-        final boolean ENABLED = false;
-        final boolean ALLOWED_TO_PROXY = false;
-        final boolean ANONYMOUS_ACCESS = true;
-        final boolean SSO_ENABLED = false;
-        final List<String> ALLOWED_ATTRIBUTES = Arrays.asList("Test");
-
-        this.r.setAllowedAttributes(ALLOWED_ATTRIBUTES);
-        this.r.setProxyPolicy(new RefuseRegisteredServiceProxyPolicy());
-        this.r.setAnonymousAccess(ANONYMOUS_ACCESS);
-        this.r.setDescription(DESCRIPTION);
-        this.r.setEnabled(ENABLED);
-        this.r.setId(ID);
-        this.r.setName(NAME);
-        this.r.setServiceId(SERVICEID);
-        this.r.setSsoEnabled(SSO_ENABLED);
-        this.r.setTheme(THEME);
-
-        assertEquals(ALLOWED_ATTRIBUTES, this.r.getAllowedAttributes());
-        assertEquals(ALLOWED_TO_PROXY, this.r.getProxyPolicy().isAllowedToProxy());
-=======
         prepareService();
 
-        assertEquals(ALLOWED_TO_PROXY, this.r.isAllowedToProxy());
->>>>>>> c47af2ea
+        assertEquals(ALLOWED_TO_PROXY, this.r.getProxyPolicy().isAllowedToProxy());
         assertEquals(ANONYMOUS_ACCESS, this.r.isAnonymousAccess());
         assertEquals(DESCRIPTION, this.r.getDescription());
         assertEquals(ENABLED, this.r.isEnabled());
