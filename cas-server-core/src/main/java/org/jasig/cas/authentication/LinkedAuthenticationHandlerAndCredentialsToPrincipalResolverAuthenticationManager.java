/*
 * Licensed to Jasig under one or more contributor license
 * agreements. See the NOTICE file distributed with this work
 * for additional information regarding copyright ownership.
 * Jasig licenses this file to you under the Apache License,
 * Version 2.0 (the "License"); you may not use this file
 * except in compliance with the License.  You may obtain a
 * copy of the License at the following location:
 *
 *   http://www.apache.org/licenses/LICENSE-2.0
 *
 * Unless required by applicable law or agreed to in writing,
 * software distributed under the License is distributed on an
 * "AS IS" BASIS, WITHOUT WARRANTIES OR CONDITIONS OF ANY
 * KIND, either express or implied.  See the License for the
 * specific language governing permissions and limitations
 * under the License.
 */
package org.jasig.cas.authentication;

import java.util.Collections;
import java.util.LinkedHashMap;
import java.util.Map;
import javax.validation.constraints.NotNull;
import javax.validation.constraints.Size;

import org.jasig.cas.authentication.principal.Credentials;
import org.jasig.cas.authentication.principal.CredentialsToPrincipalResolver;
import org.jasig.cas.authentication.principal.Principal;

/**
 * Ensures that all authentication handlers are tried, but if one is tried,
 * the associated CredentialsToPrincipalResolver is used.
 *
 * @author Scott Battaglia

 * @since 3.3.5
 */
public class LinkedAuthenticationHandlerAndCredentialsToPrincipalResolverAuthenticationManager
            extends AbstractAuthenticationManager {

    @NotNull
    @Size(min = 1)
    private final Map<AuthenticationHandler, CredentialsToPrincipalResolver> linkedHandlers;

    public LinkedAuthenticationHandlerAndCredentialsToPrincipalResolverAuthenticationManager(
            final Map<AuthenticationHandler,CredentialsToPrincipalResolver> linkedHandlers) {
        this.linkedHandlers = linkedHandlers;
    }

    @Override
<<<<<<< HEAD
    protected Pair<AuthenticationHandler, Principal> authenticateAndObtainPrincipal(final Credentials credentials)
            throws AuthenticationException {

        final Map<String, Exception> errorMap = new LinkedHashMap<String, Exception>();
        String handlerName;
=======
    protected Pair<AuthenticationHandler, Principal> authenticateAndObtainPrincipal(
            final Credentials credentials) throws AuthenticationException {
        boolean foundOneThatWorks = false;
        String handlerName;
        AuthenticationException authException = BadCredentialsAuthenticationException.ERROR;

>>>>>>> 275dde88
        for (final AuthenticationHandler authenticationHandler : this.linkedHandlers.keySet()) {
            if (!authenticationHandler.supports(credentials)) {
                continue;
            }

<<<<<<< HEAD
            handlerName = authenticationHandler.getName();
            HandlerResult result = null;
=======
            foundOneThatWorks = true;
            boolean authenticated = false;
            handlerName = authenticationHandler.getClass().getName();

>>>>>>> 275dde88
            try {
                result = authenticationHandler.authenticate(credentials);
            } catch (final Exception e) {
                logAuthenticationHandlerError(handlerName, credentials, e);
<<<<<<< HEAD
                errorMap.put(handlerName, e);
=======
>>>>>>> 275dde88
            }

            if (result != null) {
                log.info("{} successfully authenticated {}", handlerName, credentials);
                final Principal p = this.linkedHandlers.get(authenticationHandler).resolvePrincipal(credentials);
                if (p == null) {
                    throw new PrincipalException(
                            "Resolver failed to resolve principal.",
                            errorMap,
                            Collections.singletonMap(handlerName, result));
                }
                return new Pair<AuthenticationHandler,Principal>(authenticationHandler, p);
            }
            log.info("{} failed to authenticate {}", handlerName, credentials);
        }

        if (!errorMap.isEmpty()) {
            throw new AuthenticationException(errorMap);
        }
        throw new AuthenticationException();
    }
}<|MERGE_RESOLUTION|>--- conflicted
+++ resolved
@@ -33,7 +33,7 @@
  * the associated CredentialsToPrincipalResolver is used.
  *
  * @author Scott Battaglia
-
+ * @author Marvin S. Addison
  * @since 3.3.5
  */
 public class LinkedAuthenticationHandlerAndCredentialsToPrincipalResolverAuthenticationManager
@@ -49,42 +49,24 @@
     }
 
     @Override
-<<<<<<< HEAD
-    protected Pair<AuthenticationHandler, Principal> authenticateAndObtainPrincipal(final Credentials credentials)
-            throws AuthenticationException {
+    protected Pair<AuthenticationHandler, Principal> authenticateAndObtainPrincipal(
+            final Credentials credentials) throws AuthenticationException {
 
         final Map<String, Exception> errorMap = new LinkedHashMap<String, Exception>();
         String handlerName;
-=======
-    protected Pair<AuthenticationHandler, Principal> authenticateAndObtainPrincipal(
-            final Credentials credentials) throws AuthenticationException {
-        boolean foundOneThatWorks = false;
-        String handlerName;
-        AuthenticationException authException = BadCredentialsAuthenticationException.ERROR;
 
->>>>>>> 275dde88
         for (final AuthenticationHandler authenticationHandler : this.linkedHandlers.keySet()) {
             if (!authenticationHandler.supports(credentials)) {
                 continue;
             }
 
-<<<<<<< HEAD
             handlerName = authenticationHandler.getName();
             HandlerResult result = null;
-=======
-            foundOneThatWorks = true;
-            boolean authenticated = false;
-            handlerName = authenticationHandler.getClass().getName();
-
->>>>>>> 275dde88
             try {
                 result = authenticationHandler.authenticate(credentials);
             } catch (final Exception e) {
                 logAuthenticationHandlerError(handlerName, credentials, e);
-<<<<<<< HEAD
                 errorMap.put(handlerName, e);
-=======
->>>>>>> 275dde88
             }
 
             if (result != null) {
