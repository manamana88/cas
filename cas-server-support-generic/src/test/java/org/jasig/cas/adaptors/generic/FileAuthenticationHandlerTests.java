--- conflicted
+++ resolved
@@ -1,354 +1,172 @@
-<<<<<<< HEAD
-/*
- * Licensed to Jasig under one or more contributor license
- * agreements. See the NOTICE file distributed with this work
- * for additional information regarding copyright ownership.
- * Jasig licenses this file to you under the Apache License,
- * Version 2.0 (the "License"); you may not use this file
- * except in compliance with the License.  You may obtain a
- * copy of the License at the following location:
- *
- *   http://www.apache.org/licenses/LICENSE-2.0
- *
- * Unless required by applicable law or agreed to in writing,
- * software distributed under the License is distributed on an
- * "AS IS" BASIS, WITHOUT WARRANTIES OR CONDITIONS OF ANY
- * KIND, either express or implied.  See the License for the
- * specific language governing permissions and limitations
- * under the License.
- */
-package org.jasig.cas.adaptors.generic;
-
-import static org.junit.Assert.*;
-
-import java.net.MalformedURLException;
-import java.net.URL;
-import org.jasig.cas.authentication.handler.AuthenticationException;
-import org.jasig.cas.authentication.handler.UnsupportedCredentialsException;
-import org.jasig.cas.authentication.principal.HttpBasedServiceCredentials;
-import org.jasig.cas.authentication.principal.UsernamePasswordCredentials;
-import org.junit.Before;
-import org.junit.Test;
-import org.springframework.core.io.ClassPathResource;
-
-/**
- * @author Scott Battaglia
- */
-public class FileAuthenticationHandlerTests {
-
-    private FileAuthenticationHandler authenticationHandler;
-
-    @Before
-    public void setUp() throws Exception {
-        this.authenticationHandler = new FileAuthenticationHandler();
-        this.authenticationHandler.setFileName(new ClassPathResource(
-                "org/jasig/cas/adaptors/generic/authentication.txt"));
-
-    }
-
-    @Test
-    public void testSupportsProperUserCredentials() {
-        UsernamePasswordCredentials c = new UsernamePasswordCredentials();
-
-        c.setUsername("scott");
-        c.setPassword("rutgers");
-        try {
-            this.authenticationHandler.authenticate(c);
-        } catch (final UnsupportedCredentialsException e) {
-            fail("UnsupportedCredentialsException caught");
-        } catch (final AuthenticationException e) {
-            fail("AuthenticationException caught.");
-        }
-    }
-
-    @Test
-    public void testDoesntSupportBadUserCredentials() {
-        try {
-            final HttpBasedServiceCredentials c = new HttpBasedServiceCredentials(new URL("http://www.rutgers.edu"));
-            assertFalse(this.authenticationHandler.supports(c));
-        } catch (final MalformedURLException e) {
-            fail("MalformedURLException caught.");
-        }
-    }
-
-    @Test
-    public void testAuthenticatesUserInFileWithDefaultSeparator() {
-        final UsernamePasswordCredentials c = new UsernamePasswordCredentials();
-
-        c.setUsername("scott");
-        c.setPassword("rutgers");
-
-        try {
-            assertTrue(this.authenticationHandler.authenticate(c));
-        } catch (final AuthenticationException e) {
-            fail("AuthenticationException caught but it should not have been thrown.");
-        }
-    }
-
-    @Test
-    public void testFailsUserNotInFileWithDefaultSeparator() throws AuthenticationException {
-        final UsernamePasswordCredentials c = new UsernamePasswordCredentials();
-
-        c.setUsername("fds");
-        c.setPassword("rutgers");
-        assertFalse(this.authenticationHandler.authenticate(c));
-    }
-
-    @Test
-    public void testFailsNullUserName() throws AuthenticationException {
-        final UsernamePasswordCredentials c = new UsernamePasswordCredentials();
-
-        c.setUsername(null);
-        c.setPassword("user");
-        assertFalse(this.authenticationHandler.authenticate(c));
-    }
-
-    @Test
-    public void testFailsNullUserNameAndPassword() throws AuthenticationException {
-        final UsernamePasswordCredentials c = new UsernamePasswordCredentials();
-
-        c.setUsername(null);
-        c.setPassword(null);
-        assertFalse(this.authenticationHandler.authenticate(c));
-    }
-
-    @Test
-    public void testFailsNullPassword() throws AuthenticationException {
-        final UsernamePasswordCredentials c = new UsernamePasswordCredentials();
-
-        c.setUsername("scott");
-        c.setPassword(null);
-
-        assertFalse(this.authenticationHandler.authenticate(c));
-    }
-
-    @Test
-    public void testAuthenticatesUserInFileWithCommaSeparator() {
-        final UsernamePasswordCredentials c = new UsernamePasswordCredentials();
-
-        this.authenticationHandler.setFileName(new ClassPathResource(
-                "org/jasig/cas/adaptors/generic/authentication2.txt"));
-        this.authenticationHandler.setSeparator(",");
-
-        c.setUsername("scott");
-        c.setPassword("rutgers");
-
-        try {
-            assertTrue(this.authenticationHandler.authenticate(c));
-        } catch (final AuthenticationException e) {
-            fail("AuthenticationException caught but it should not have been thrown.");
-        }
-    }
-
-    @Test
-    public void testFailsUserNotInFileWithCommaSeparator() throws AuthenticationException {
-        final UsernamePasswordCredentials c = new UsernamePasswordCredentials();
-
-        this.authenticationHandler.setFileName(new ClassPathResource(
-                "org/jasig/cas/adaptors/generic/authentication2.txt"));
-        this.authenticationHandler.setSeparator(",");
-
-        c.setUsername("fds");
-        c.setPassword("rutgers");
-        assertFalse(this.authenticationHandler.authenticate(c));
-    }
-
-    @Test
-    public void testFailsGoodUsernameBadPassword() throws AuthenticationException {
-        final UsernamePasswordCredentials c = new UsernamePasswordCredentials();
-
-        this.authenticationHandler.setFileName(new ClassPathResource(
-                "org/jasig/cas/adaptors/generic/authentication2.txt"));
-        this.authenticationHandler.setSeparator(",");
-
-        c.setUsername("scott");
-        c.setPassword("rutgers1");
-
-        assertFalse(this.authenticationHandler.authenticate(c));
-    }
-
-    @Test
-    public void testAuthenticateNoFileName() throws Exception {
-        final UsernamePasswordCredentials c = new UsernamePasswordCredentials();
-        this.authenticationHandler.setFileName(new ClassPathResource("fff"));
-
-        c.setUsername("scott");
-        c.setPassword("rutgers");
-
-        assertFalse(this.authenticationHandler.authenticate(c));
-    }
-}
-=======
-/*
- * Licensed to Jasig under one or more contributor license
- * agreements. See the NOTICE file distributed with this work
- * for additional information regarding copyright ownership.
- * Jasig licenses this file to you under the Apache License,
- * Version 2.0 (the "License"); you may not use this file
- * except in compliance with the License.  You may obtain a
- * copy of the License at the following location:
- *
- *   http://www.apache.org/licenses/LICENSE-2.0
- *
- * Unless required by applicable law or agreed to in writing,
- * software distributed under the License is distributed on an
- * "AS IS" BASIS, WITHOUT WARRANTIES OR CONDITIONS OF ANY
- * KIND, either express or implied.  See the License for the
- * specific language governing permissions and limitations
- * under the License.
- */
-package org.jasig.cas.adaptors.generic;
-
-import static org.junit.Assert.*;
-
-import java.net.MalformedURLException;
-import java.net.URL;
-
-import javax.security.auth.login.AccountNotFoundException;
-import javax.security.auth.login.FailedLoginException;
-
-import org.jasig.cas.authentication.PreventedException;
-import org.jasig.cas.authentication.UsernamePasswordCredential;
-import org.jasig.cas.authentication.HttpBasedServiceCredential;
-import org.junit.Before;
-import org.junit.Test;
-import org.springframework.core.io.ClassPathResource;
-
-/**
- * @author Scott Battaglia
- */
-public class FileAuthenticationHandlerTests  {
-
-    private FileAuthenticationHandler authenticationHandler;
-
-    /**
-     * @see junit.framework.TestCase#setUp()
-     */
-    @Before
-    public void setUp() throws Exception {
-        this.authenticationHandler = new FileAuthenticationHandler();
-        this.authenticationHandler.setFileName(
-                new ClassPathResource("org/jasig/cas/adaptors/generic/authentication.txt"));
-
-    }
-
-    @Test
-    public void testSupportsProperUserCredentials() throws Exception {
-        UsernamePasswordCredential c = new UsernamePasswordCredential();
-
-        c.setUsername("scott");
-        c.setPassword("rutgers");
-        assertNotNull(this.authenticationHandler.authenticate(c));
-    }
-
-    @Test
-    public void testDoesntSupportBadUserCredentials() {
-        try {
-            final HttpBasedServiceCredential c = new HttpBasedServiceCredential(
-                new URL("http://www.rutgers.edu"));
-            assertFalse(this.authenticationHandler.supports(c));
-        } catch (MalformedURLException e) {
-            fail("MalformedURLException caught.");
-        }
-    }
-
-    @Test
-    public void testAuthenticatesUserInFileWithDefaultSeparator() throws Exception {
-        final UsernamePasswordCredential c = new UsernamePasswordCredential();
-
-        c.setUsername("scott");
-        c.setPassword("rutgers");
-
-        assertNotNull(this.authenticationHandler.authenticate(c));
-    }
-
-    @Test(expected = AccountNotFoundException.class)
-    public void testFailsUserNotInFileWithDefaultSeparator() throws Exception {
-        final UsernamePasswordCredential c = new UsernamePasswordCredential();
-
-        c.setUsername("fds");
-        c.setPassword("rutgers");
-        this.authenticationHandler.authenticate(c);
-    }
-
-    @Test(expected = AccountNotFoundException.class)
-    public void testFailsNullUserName() throws Exception {
-        final UsernamePasswordCredential c = new UsernamePasswordCredential();
-
-        c.setUsername(null);
-        c.setPassword("user");
-        this.authenticationHandler.authenticate(c);
-    }
-
-    @Test(expected = AccountNotFoundException.class)
-    public void testFailsNullUserNameAndPassword() throws Exception {
-        final UsernamePasswordCredential c = new UsernamePasswordCredential();
-
-        c.setUsername(null);
-        c.setPassword(null);
-        this.authenticationHandler.authenticate(c);
-    }
-
-    @Test(expected = FailedLoginException.class)
-    public void testFailsNullPassword() throws Exception {
-        final UsernamePasswordCredential c = new UsernamePasswordCredential();
-
-        c.setUsername("scott");
-        c.setPassword(null);
-
-        this.authenticationHandler.authenticate(c);
-    }
-
-    @Test
-    public void testAuthenticatesUserInFileWithCommaSeparator() throws Exception {
-        final UsernamePasswordCredential c = new UsernamePasswordCredential();
-
-        this.authenticationHandler.setFileName(
-                new ClassPathResource("org/jasig/cas/adaptors/generic/authentication2.txt"));
-        this.authenticationHandler.setSeparator(",");
-
-        c.setUsername("scott");
-        c.setPassword("rutgers");
-
-        assertNotNull(this.authenticationHandler.authenticate(c));
-    }
-
-    @Test(expected = AccountNotFoundException.class)
-    public void testFailsUserNotInFileWithCommaSeparator() throws Exception {
-        final UsernamePasswordCredential c = new UsernamePasswordCredential();
-
-        this.authenticationHandler.setFileName(
-                new ClassPathResource("org/jasig/cas/adaptors/generic/authentication2.txt"));
-        this.authenticationHandler.setSeparator(",");
-
-        c.setUsername("fds");
-        c.setPassword("rutgers");
-        this.authenticationHandler.authenticate(c);
-    }
-
-    @Test(expected = FailedLoginException.class)
-    public void testFailsGoodUsernameBadPassword() throws Exception {
-        final UsernamePasswordCredential c = new UsernamePasswordCredential();
-
-        this.authenticationHandler.setFileName(
-                new ClassPathResource("org/jasig/cas/adaptors/generic/authentication2.txt"));
-        this.authenticationHandler.setSeparator(",");
-
-        c.setUsername("scott");
-        c.setPassword("rutgers1");
-
-        this.authenticationHandler.authenticate(c);
-    }
-
-    @Test(expected = PreventedException.class)
-    public void testAuthenticateNoFileName() throws Exception {
-        final UsernamePasswordCredential c = new UsernamePasswordCredential();
-        this.authenticationHandler.setFileName(new ClassPathResource("fff"));
-
-        c.setUsername("scott");
-        c.setPassword("rutgers");
-
-        this.authenticationHandler.authenticate(c);
-    }
-}
->>>>>>> 1bd96e72
+/*
+ * Licensed to Jasig under one or more contributor license
+ * agreements. See the NOTICE file distributed with this work
+ * for additional information regarding copyright ownership.
+ * Jasig licenses this file to you under the Apache License,
+ * Version 2.0 (the "License"); you may not use this file
+ * except in compliance with the License.  You may obtain a
+ * copy of the License at the following location:
+ *
+ *   http://www.apache.org/licenses/LICENSE-2.0
+ *
+ * Unless required by applicable law or agreed to in writing,
+ * software distributed under the License is distributed on an
+ * "AS IS" BASIS, WITHOUT WARRANTIES OR CONDITIONS OF ANY
+ * KIND, either express or implied.  See the License for the
+ * specific language governing permissions and limitations
+ * under the License.
+ */
+package org.jasig.cas.adaptors.generic;
+
+import static org.junit.Assert.*;
+
+import java.net.MalformedURLException;
+import java.net.URL;
+
+import javax.security.auth.login.AccountNotFoundException;
+import javax.security.auth.login.FailedLoginException;
+
+import org.jasig.cas.authentication.PreventedException;
+import org.jasig.cas.authentication.UsernamePasswordCredential;
+import org.jasig.cas.authentication.HttpBasedServiceCredential;
+import org.junit.Before;
+import org.junit.Test;
+import org.springframework.core.io.ClassPathResource;
+
+/**
+ * @author Scott Battaglia
+ */
+public class FileAuthenticationHandlerTests  {
+
+    private FileAuthenticationHandler authenticationHandler;
+
+    /**
+     * @see junit.framework.TestCase#setUp()
+     */
+    @Before
+    public void setUp() throws Exception {
+        this.authenticationHandler = new FileAuthenticationHandler();
+        this.authenticationHandler.setFileName(
+                new ClassPathResource("org/jasig/cas/adaptors/generic/authentication.txt"));
+
+    }
+
+    @Test
+    public void testSupportsProperUserCredentials() throws Exception {
+        UsernamePasswordCredential c = new UsernamePasswordCredential();
+
+        c.setUsername("scott");
+        c.setPassword("rutgers");
+        assertNotNull(this.authenticationHandler.authenticate(c));
+    }
+
+    @Test
+    public void testDoesntSupportBadUserCredentials() {
+        try {
+            final HttpBasedServiceCredential c = new HttpBasedServiceCredential(
+                new URL("http://www.rutgers.edu"));
+            assertFalse(this.authenticationHandler.supports(c));
+        } catch (MalformedURLException e) {
+            fail("MalformedURLException caught.");
+        }
+    }
+
+    @Test
+    public void testAuthenticatesUserInFileWithDefaultSeparator() throws Exception {
+        final UsernamePasswordCredential c = new UsernamePasswordCredential();
+
+        c.setUsername("scott");
+        c.setPassword("rutgers");
+
+        assertNotNull(this.authenticationHandler.authenticate(c));
+    }
+
+    @Test(expected = AccountNotFoundException.class)
+    public void testFailsUserNotInFileWithDefaultSeparator() throws Exception {
+        final UsernamePasswordCredential c = new UsernamePasswordCredential();
+
+        c.setUsername("fds");
+        c.setPassword("rutgers");
+        this.authenticationHandler.authenticate(c);
+    }
+
+    @Test(expected = AccountNotFoundException.class)
+    public void testFailsNullUserName() throws Exception {
+        final UsernamePasswordCredential c = new UsernamePasswordCredential();
+
+        c.setUsername(null);
+        c.setPassword("user");
+        this.authenticationHandler.authenticate(c);
+    }
+
+    @Test(expected = AccountNotFoundException.class)
+    public void testFailsNullUserNameAndPassword() throws Exception {
+        final UsernamePasswordCredential c = new UsernamePasswordCredential();
+
+        c.setUsername(null);
+        c.setPassword(null);
+        this.authenticationHandler.authenticate(c);
+    }
+
+    @Test(expected = FailedLoginException.class)
+    public void testFailsNullPassword() throws Exception {
+        final UsernamePasswordCredential c = new UsernamePasswordCredential();
+
+        c.setUsername("scott");
+        c.setPassword(null);
+
+        this.authenticationHandler.authenticate(c);
+    }
+
+    @Test
+    public void testAuthenticatesUserInFileWithCommaSeparator() throws Exception {
+        final UsernamePasswordCredential c = new UsernamePasswordCredential();
+
+        this.authenticationHandler.setFileName(
+                new ClassPathResource("org/jasig/cas/adaptors/generic/authentication2.txt"));
+        this.authenticationHandler.setSeparator(",");
+
+        c.setUsername("scott");
+        c.setPassword("rutgers");
+
+        assertNotNull(this.authenticationHandler.authenticate(c));
+    }
+
+    @Test(expected = AccountNotFoundException.class)
+    public void testFailsUserNotInFileWithCommaSeparator() throws Exception {
+        final UsernamePasswordCredential c = new UsernamePasswordCredential();
+
+        this.authenticationHandler.setFileName(
+                new ClassPathResource("org/jasig/cas/adaptors/generic/authentication2.txt"));
+        this.authenticationHandler.setSeparator(",");
+
+        c.setUsername("fds");
+        c.setPassword("rutgers");
+        this.authenticationHandler.authenticate(c);
+    }
+
+    @Test(expected = FailedLoginException.class)
+    public void testFailsGoodUsernameBadPassword() throws Exception {
+        final UsernamePasswordCredential c = new UsernamePasswordCredential();
+
+        this.authenticationHandler.setFileName(
+                new ClassPathResource("org/jasig/cas/adaptors/generic/authentication2.txt"));
+        this.authenticationHandler.setSeparator(",");
+
+        c.setUsername("scott");
+        c.setPassword("rutgers1");
+
+        this.authenticationHandler.authenticate(c);
+    }
+
+    @Test(expected = PreventedException.class)
+    public void testAuthenticateNoFileName() throws Exception {
+        final UsernamePasswordCredential c = new UsernamePasswordCredential();
+        this.authenticationHandler.setFileName(new ClassPathResource("fff"));
+
+        c.setUsername("scott");
+        c.setPassword("rutgers");
+
+        this.authenticationHandler.authenticate(c);
+    }
+}